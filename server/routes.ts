--- conflicted
+++ resolved
@@ -1,9 +1,5 @@
-<<<<<<< HEAD
-=======
 import authRoutes from './routes/authRoutes';
 import notificationRoutes from './routes/notificationRoutes';
-
->>>>>>> 337a21bf
 import express, { type Express, Request, Response, NextFunction } from "express";
 import { createServer, type Server } from "http";
 import { storage } from "./storage";
