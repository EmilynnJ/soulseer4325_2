import authRoutes from './routes/authRoutes';
import notificationRoutes from './routes/notificationRoutes';
import express, { type Express, Request, Response, NextFunction } from "express";
import { createServer, type Server } from "http";
import { storage } from "./storage";
import { z } from "zod";
import { UserUpdate, Reading } from "@shared/schema";
import { db } from "./db";
import { desc, asc } from "drizzle-orm";
import { gifts } from "@shared/schema";
import stripeClient from "./services/stripe-client";
import { scrypt, randomBytes } from "crypto";
import { promisify } from "util";
import multer from "multer";
import path from "path";
import fs from "fs";
import { initializeWebSocketServer, notifyNewGift } from "./websocket";

// Admin middleware
const requireAdmin = (req: Request, res: Response, next: NextFunction) => {
  if (!req.user) {
    return res.status(401).json({ message: "Not authenticated" });
  }
  
  if (req.user.role !== "admin") {
    return res.status(403).json({ message: "Unauthorized. Admin access required." });
  }
  
  next();
};

// Password hashing function
const scryptAsync = promisify(scrypt);

async function scrypt_hash(password: string) {
  const salt = randomBytes(16).toString("hex");
  const buf = (await scryptAsync(password, salt, 64)) as Buffer;
  return `${buf.toString("hex")}.${salt}`;
}

// Helper function to process payment for a completed reading
async function processCompletedReadingPayment(
  readingId: number,
  totalPrice: number,
  duration: number
): Promise<void> {
  try {
    // Get the reading
    const reading = await storage.getReading(readingId);
    if (!reading) {
      throw new Error(`Reading not found: ${readingId}`);
    }
    
    // Get the client user
    const client = await storage.getUser(reading.clientId);
    if (!client) {
      throw new Error(`Client not found: ${reading.clientId}`);
    }
    
    // Check if client has sufficient balance
    const currentBalance = client.accountBalance || 0;
    if (currentBalance < totalPrice) {
      throw new Error(`Insufficient balance for client ${client.id}: has ${currentBalance}, needs ${totalPrice}`);
    }
    
    // Deduct from client's balance
    await storage.updateUser(client.id, {
      accountBalance: currentBalance - totalPrice
    });
    
    // Add to reader's balance (readers get 70% of the payment, platform takes 30%)
    const reader = await storage.getUser(reading.readerId);
    if (reader && reader.role === "reader") {
      const readerShare = Math.floor(totalPrice * 0.7); // 70% to reader
      const platformShare = totalPrice - readerShare; // 30% to platform
      
      console.log(`Processing reading payment: Total $${totalPrice/100}, Reader $${readerShare/100} (70%), Platform $${platformShare/100} (30%)`);
      
      await storage.updateUser(reader.id, {
        accountBalance: (reader.accountBalance || 0) + readerShare
      });
    }
    
    // Update reading with payment details
    await storage.updateReading(readingId, {
      totalPrice,
      duration,
      status: "completed",
      completedAt: new Date(),
      paymentStatus: "paid",
      paymentId: `internal-${Date.now()}`
    });
    
    console.log(`Completed payment for reading ${readingId}: ${totalPrice} cents for ${duration} minutes`);
  } catch (error) {
    console.error('Error processing reading payment:', error);
    throw error;
  }
}

export async function registerRoutes(app: Express): Promise<Server> {
  // Create HTTP server
  const httpServer = createServer(app);

  // Initialize WebSocket server for livestream chat and gifting
  initializeWebSocketServer(httpServer);

  // Webhook endpoints removed

  // API Routes
  app.use('/api/auth', authRoutes);
  app.use('/api/notifications', notificationRoutes);
  
  // Readers
  app.get("/api/readers", async (req, res) => {
    try {
      const readers = await storage.getReaders();
      // Remove sensitive data
      const sanitizedReaders = readers.map(reader => {
        const { password, ...safeReader } = reader;
        return safeReader;
      });
      res.json(sanitizedReaders);
    } catch (error) {
      res.status(500).json({ message: "Failed to fetch readers" });
    }
  });
  
  app.get("/api/readers/online", async (req, res) => {
    try {
      const readers = await storage.getOnlineReaders();
      // Remove sensitive data
      const sanitizedReaders = readers.map(reader => {
        const { password, ...safeReader } = reader;
        return safeReader;
      });
      res.json(sanitizedReaders);
    } catch (error) {
      res.status(500).json({ message: "Failed to fetch online readers" });
    }
  });
  
  app.get("/api/readers/:id", async (req, res) => {
    try {
      const id = parseInt(req.params.id);
      if (isNaN(id)) {
        return res.status(400).json({ message: "Invalid reader ID" });
      }
      
      const reader = await storage.getUser(id);
      if (!reader || reader.role !== "reader") {
        return res.status(404).json({ message: "Reader not found" });
      }
      
      // Remove sensitive data
      const { password, ...safeReader } = reader;
      res.json(safeReader);
    } catch (error) {
      res.status(500).json({ message: "Failed to fetch reader" });
    }
  });
  
  // Update reader status (online/offline)
  app.patch("/api/readers/status", verifyAppwriteToken, async (req, res) => {
    if (req.user.role !== "reader") {
      return res.status(403).json({ message: "Not authorized" });
    }
    
    try {
      const { isOnline } = req.body;
      
      if (isOnline === undefined) {
        return res.status(400).json({ message: "isOnline status is required" });
      }
      
      const updatedUser = await storage.updateUser(req.user.id, {
        isOnline,
        lastActive: new Date()
      });
      
      res.json({ success: true, user: updatedUser });
    } catch (error) {
      res.status(500).json({ message: "Failed to update status" });
    }
  });
  
  // Update reader pricing
  app.patch("/api/readers/pricing", verifyAppwriteToken, async (req, res) => {
    if (req.user.role !== "reader") {
      return res.status(403).json({ message: "Not authorized" });
    }
    
    try {
      const { pricingChat, pricingVoice, pricingVideo } = req.body;
      
      if (pricingChat === undefined && pricingVoice === undefined && pricingVideo === undefined) {
        return res.status(400).json({ message: "At least one pricing field is required" });
      }
      
      // Validate pricing values
      const update: UserUpdate = {};
      
      if (pricingChat !== undefined) {
        if (isNaN(pricingChat) || pricingChat < 0) {
          return res.status(400).json({ message: "Chat pricing must be a positive number" });
        }
        update.pricingChat = pricingChat;
      }
      
      if (pricingVoice !== undefined) {
        if (isNaN(pricingVoice) || pricingVoice < 0) {
          return res.status(400).json({ message: "Voice pricing must be a positive number" });
        }
        update.pricingVoice = pricingVoice;
      }
      
      if (pricingVideo !== undefined) {
        if (isNaN(pricingVideo) || pricingVideo < 0) {
          return res.status(400).json({ message: "Video pricing must be a positive number" });
        }
        update.pricingVideo = pricingVideo;
      }
      
      // Update the pricing
      const updatedUser = await storage.updateUser(req.user.id, update);
      
      // Remove sensitive data before returning
      const { password, ...safeUser } = updatedUser;
      
      res.json({ success: true, user: safeUser });
    } catch (error) {
      console.error("Failed to update reader pricing:", error);
      res.status(500).json({ message: "Failed to update pricing" });
    }
  });
  
  // Readings
  app.post("/api/readings", verifyAppwriteToken, async (req, res) => {
    try {
      const readingData = req.body;
      
      const reading = await storage.createReading({
        readerId: readingData.readerId,
        clientId: req.user.id,
        status: "scheduled",
        type: readingData.type,
        readingMode: "scheduled",
        scheduledFor: readingData.scheduledFor ? new Date(readingData.scheduledFor) : null,
        duration: readingData.duration || null,
        pricePerMinute: readingData.pricePerMinute || 100,
        notes: readingData.notes || null
      });
      
      res.status(201).json(reading);
    } catch (error) {
      res.status(500).json({ message: "Failed to create reading" });
    }
  });
  
  app.get("/api/readings/client", verifyAppwriteToken, async (req, res) => {
    try {
      const readings = await storage.getReadingsByClient(req.user.id);
      res.json(readings);
    } catch (error) {
      res.status(500).json({ message: "Failed to fetch readings" });
    }
  });
  
  app.get("/api/readings/reader", verifyAppwriteToken, async (req, res) => {
    if (req.user.role !== "reader") {
      return res.status(401).json({ message: "Not authenticated as reader" });
    }
    
    try {
      const readings = await storage.getReadingsByReader(req.user.id);
      res.json(readings);
    } catch (error) {
      res.status(500).json({ message: "Failed to fetch readings" });
    }
  });
  
  app.get("/api/readings/:id", verifyAppwriteToken, async (req, res) => {
    try {
      const id = parseInt(req.params.id);
      if (isNaN(id)) {
        return res.status(400).json({ message: "Invalid reading ID" });
      }
      
      const reading = await storage.getReading(id);
      if (!reading) {
        return res.status(404).json({ message: "Reading not found" });
      }
      
      // Check if user is authorized (client or reader of this reading)
      if (req.user.id !== reading.clientId && req.user.id !== reading.readerId && req.user.role !== "admin") {
        return res.status(403).json({ message: "Not authorized" });
      }
      
      res.json(reading);
    } catch (error) {
      res.status(500).json({ message: "Failed to fetch reading" });
    }
  });
  
  app.patch("/api/readings/:id/status", verifyAppwriteToken, async (req, res) => {
    try {
      const id = parseInt(req.params.id);
      if (isNaN(id)) {
        return res.status(400).json({ message: "Invalid reading ID" });
      }
      
      const reading = await storage.getReading(id);
      if (!reading) {
        return res.status(404).json({ message: "Reading not found" });
      }
      
      // Check if user is authorized (client or reader of this reading)
      if (req.user.id !== reading.clientId && req.user.id !== reading.readerId) {
        return res.status(403).json({ message: "Not authorized" });
      }
      
      const { status } = req.body;
      
      // Update reading status
      const updatedReading = await storage.updateReading(id, { status });
      
      res.json(updatedReading);
    } catch (error) {
      res.status(500).json({ message: "Failed to update reading status" });
    }
  });
  
  // Send a chat message in a reading session (no WebSocket - removed)
  app.post("/api/readings/:id/message", verifyAppwriteToken, async (req, res) => {
    try {
      const id = parseInt(req.params.id);
      if (isNaN(id)) {
        return res.status(400).json({ message: "Invalid reading ID" });
      }
      
      const reading = await storage.getReading(id);
      if (!reading) {
        return res.status(404).json({ message: "Reading not found" });
      }
      
      // Check if user is authorized (client or reader of this reading)
      if (req.user.id !== reading.clientId && req.user.id !== reading.readerId) {
        return res.status(403).json({ message: "Not authorized" });
      }
      
      const { message } = req.body;
      
      if (!message) {
        return res.status(400).json({ message: "Message is required" });
      }
      
      // Chat broadcast removed - business logic handled client-side via Firebase
      
      res.status(200).json({ success: true });
    } catch (error) {
      res.status(500).json({ message: "Failed to send message" });
    }
  });
  
  // End a reading session (no WebSocket - removed)
  app.post("/api/readings/:id/end", verifyAppwriteToken, async (req, res) => {
    try {
      const id = parseInt(req.params.id);
      if (isNaN(id)) {
        return res.status(400).json({ message: "Invalid reading ID" });
      }
      
      const reading = await storage.getReading(id);
      if (!reading) {
        return res.status(404).json({ message: "Reading not found" });
      }
      
      // Check if user is authorized (client or reader of this reading)
      if (req.user.id !== reading.clientId && req.user.id !== reading.readerId) {
        return res.status(403).json({ message: "Not authorized" });
      }
      
      const { duration } = req.body;
      
      if (!duration || isNaN(duration)) {
        return res.status(400).json({ message: "Valid duration is required" });
      }
      
      // Calculate final cost based on duration and price per minute
      const durationInMinutes = Math.ceil(duration / 60); // Convert seconds to minutes, round up
      const totalCost = reading.pricePerMinute * durationInMinutes;
      
      // Update reading with duration, status, and end time
      const updatedReading = await storage.updateReading(id, {
        status: "completed",
        duration,
        totalPrice: totalCost, // Using totalPrice instead of totalCost to match schema
        endedAt: new Date()
      });
      
      // Process the payment if this is an on-demand reading
      if (reading.readingMode === 'on_demand') {
        try {
          await processCompletedReadingPayment(
            reading.id,
            totalCost,
            durationInMinutes
          );
        } catch (paymentError) {
          console.error('Error processing payment:', paymentError);
          // Continue anyway as the reading is completed
        }
      }
      
      // Business logic only - WebSocket removed
      
      res.json(updatedReading);
    } catch (error) {
      console.error('Error ending reading:', error);
      res.status(500).json({ message: "Failed to end reading session" });
    }
  });
  
  // Products
  app.get("/api/products", async (req, res) => {
    try {
      console.log("Getting products from database...");
      const products = await storage.getProducts();
      console.log(`Found ${products.length} products`);
      res.json(products);
    } catch (error) {
      console.error("Error fetching products:", error);
      res.status(500).json({ message: "Failed to fetch products" });
    }
  });
  
  app.get("/api/products/featured", async (req, res) => {
    try {
      console.log("Getting featured products from database...");
      const products = await storage.getFeaturedProducts();
      console.log(`Found ${products.length} featured products`);
      res.json(products);
    } catch (error) {
      console.error("Error fetching featured products:", error);
      res.status(500).json({ message: "Failed to fetch featured products" });
    }
  });
  
  app.get("/api/products/:id", async (req, res) => {
    try {
      const id = parseInt(req.params.id);
      if (isNaN(id)) {
        return res.status(400).json({ message: "Invalid product ID" });
      }
      
      const product = await storage.getProduct(id);
      if (!product) {
        return res.status(404).json({ message: "Product not found" });
      }
      
      res.json(product);
    } catch (error) {
      res.status(500).json({ message: "Failed to fetch product" });
    }
  });
  
  // Create a payment intent for reading with per-minute billing
  app.post("/api/readings/:id/create-billing-intent", verifyAppwriteToken, async (req, res) => {
    try {
      const id = parseInt(req.params.id);
      if (isNaN(id)) {
        return res.status(400).json({ message: "Invalid reading ID" });
      }
      
      const reading = await storage.getReading(id);
      if (!reading) {
        return res.status(404).json({ message: "Reading not found" });
      }
      
      // Only the client can create a payment intent
      if (req.user.id !== reading.clientId) {
        return res.status(403).json({ message: "Not authorized" });
      }
      
      // Check if reading is in the right status
      if (reading.status !== "waiting_payment" && reading.status !== "payment_completed" && reading.status !== "in_progress") {
        return res.status(400).json({ 
          message: "Reading is not in a valid state for billing" 
        });
      }
      
      // Calculate initial authorization amount (30 minutes)
      const initialMinutes = 30;
      const initialAmount = reading.pricePerMinute * initialMinutes;
      
      // Create a payment intent with manual capture
      const { clientSecret, paymentIntentId } = await stripeClient.createPaymentIntent({
        amount: initialAmount,
        currency: "usd",
        metadata: {
          readingId: reading.id.toString(),
          readerId: reading.readerId.toString(),
          clientId: reading.clientId.toString(),
          readingType: reading.type,
          pricePerMinute: reading.pricePerMinute.toString(),
          initialMinutes: initialMinutes.toString(),
          purpose: 'per_minute_billing'
        },
      });
      
      // Update reading with payment intent ID
      await storage.updateReading(id, {
        stripePaymentIntentId: paymentIntentId,
        billingStatus: "pending"
      });
      
      res.json({ 
        clientSecret, 
        paymentIntentId,
        initialAmount,
        initialMinutes,
        pricePerMinute: reading.pricePerMinute
      });
    } catch (error: any) {
      console.error("Error creating billing payment intent:", error);
      res.status(500).json({ message: error.message });
    }
  });
  
  // Stripe payment intent creation for shop checkout
  app.post("/api/create-payment-intent", verifyAppwriteToken, async (req, res) => {
    try {
      const { amount } = req.body;
      
      if (!process.env.STRIPE_SECRET_KEY) {
        throw new Error('Missing required Stripe secret: STRIPE_SECRET_KEY');
      }
      
      if (!amount || amount <= 0) {
        return res.status(400).json({ message: "Valid amount is required" });
      }
      
      const { clientSecret, paymentIntentId } = await stripeClient.createPaymentIntent({
        amount,
        currency: "usd",
        metadata: {
          integration_check: 'accept_a_payment',
          source: 'shop_checkout',
          userId: req.user.id.toString()
        },
      });
      
      res.json({ clientSecret, paymentIntentId });
    } catch (error: any) {
      console.error('Error creating payment intent:', error);
      res.status(500).json({ message: error.message });
    }
  });
  
  // Admin-only routes for product management
  app.post("/api/products", verifyAppwriteToken, async (req, res) => {
    if (req.user.role !== "admin") {
      return res.status(403).json({ message: "Not authorized" });
    }
    
    try {
      const productData = req.body;
      const product = await storage.createProduct(productData);
      res.status(201).json(product);
    } catch (error) {
      res.status(500).json({ message: "Failed to create product" });
    }
  });
  
  app.patch("/api/products/:id", verifyAppwriteToken, async (req, res) => {
    if (req.user.role !== "admin") {
      return res.status(403).json({ message: "Not authorized" });
    }
    
    try {
      const id = parseInt(req.params.id);
      if (isNaN(id)) {
        return res.status(400).json({ message: "Invalid product ID" });
      }
      
      const product = await storage.getProduct(id);
      if (!product) {
        return res.status(404).json({ message: "Product not found" });
      }
      
      const updatedProduct = await storage.updateProduct(id, req.body);
      res.json(updatedProduct);
    } catch (error) {
      res.status(500).json({ message: "Failed to update product" });
    }
  });
  
  // Sync all products with Stripe
  app.post("/api/products/sync-with-stripe", verifyAppwriteToken, async (req, res) => {
    if (req.user.role !== "admin") {
      return res.status(403).json({ message: "Not authorized" });
    }
    
    try {
      // 1. Get all products from database
      const dbProducts = await storage.getProducts();
      
      // 2. Sync each product with Stripe
      const results = await Promise.all(
        dbProducts.map(async (product) => {
          try {
            const { stripeProductId, stripePriceId } = await stripeClient.syncProductWithStripe(product);
            
            // 3. Update product in database with Stripe IDs
            await storage.updateProduct(product.id, { 
              stripeProductId, 
              stripePriceId 
            });
            
            return { 
              id: product.id, 
              name: product.name, 
              success: true,
              stripeProductId,
              stripePriceId
            };
          } catch (error: any) {
            return { 
              id: product.id, 
              name: product.name, 
              success: false, 
              error: error.message 
            };
          }
        })
      );
      
      // 4. Return results
      res.json({
        totalProducts: dbProducts.length,
        successCount: results.filter(r => r.success).length,
        failureCount: results.filter(r => !r.success).length,
        results
      });
    } catch (error: any) {
      console.error("Error syncing products with Stripe:", error);
      res.status(500).json({ message: "Failed to sync products with Stripe" });
    }
  });
  
  // Import products from Stripe
  app.post("/api/products/import-from-stripe", verifyAppwriteToken, async (req, res) => {
    if (req.user.role !== "admin") {
      return res.status(403).json({ message: "Not authorized" });
    }
    
    try {
      // 1. Get products from Stripe
      const stripeProducts = await stripeClient.fetchStripeProducts();
      
      // 2. Get existing products from DB to check for duplicates
      const dbProducts = await storage.getProducts();
      const existingStripeProductIds = new Set(
        dbProducts
          .filter(p => p.stripeProductId)
          .map(p => p.stripeProductId)
      );
      
      // 3. Filter out products that already exist in the database
      const newProducts = stripeProducts.filter(
        p => !existingStripeProductIds.has(p.stripeProductId)
      );
      
      // 4. Import new products into database
      const importResults = await Promise.all(
        newProducts.map(async (product) => {
          try {
            const newProduct = await storage.createProduct({
              name: product.name,
              description: product.description,
              price: product.price,
              imageUrl: product.imageUrl,
              category: product.category,
              stock: product.stock,
              featured: product.featured,
              stripeProductId: product.stripeProductId,
              stripePriceId: product.stripePriceId
            });
            
            return { 
              id: newProduct.id, 
              name: newProduct.name, 
              success: true 
            };
          } catch (error: any) {
            return { 
              name: product.name, 
              success: false, 
              error: error.message 
            };
          }
        })
      );
      
      // 5. Return results
      res.json({
        totalImported: newProducts.length,
        successCount: importResults.filter(r => r.success).length,
        failureCount: importResults.filter(r => !r.success).length,
        results: importResults
      });
    } catch (error: any) {
      console.error("Error importing products from Stripe:", error);
      res.status(500).json({ message: "Failed to import products from Stripe" });
    }
  });
  
  // Orders
  app.post("/api/orders", verifyAppwriteToken, async (req, res) => {
    try {
      const orderData = req.body;
      
      // Create order
      const order = await storage.createOrder({
        userId: req.user.id,
        status: "pending",
        total: orderData.total,
        shippingAddress: orderData.shippingAddress
      });
      
      // Create order items
      for (const item of orderData.items) {
        await storage.createOrderItem({
          orderId: order.id,
          productId: item.productId,
          quantity: item.quantity,
          price: item.price
        });
      }
      
      res.status(201).json(order);
    } catch (error) {
      res.status(500).json({ message: "Failed to create order" });
    }
  });
  
  app.get("/api/orders", verifyAppwriteToken, async (req, res) => {
    try {
      const orders = await storage.getOrdersByUser(req.user.id);
      res.json(orders);
    } catch (error) {
      res.status(500).json({ message: "Failed to fetch orders" });
    }
  });
  
  app.get("/api/orders/:id", verifyAppwriteToken, async (req, res) => {
    try {
      const id = parseInt(req.params.id);
      if (isNaN(id)) {
        return res.status(400).json({ message: "Invalid order ID" });
      }
      
      const order = await storage.getOrder(id);
      if (!order) {
        return res.status(404).json({ message: "Order not found" });
      }
      
      // Check if user is authorized
      if (req.user.id !== order.userId && req.user.role !== "admin") {
        return res.status(403).json({ message: "Not authorized" });
      }
      
      // Get order items
      const orderItems = await storage.getOrderItems(id);
      
      res.json({ ...order, items: orderItems });
    } catch (error) {
      res.status(500).json({ message: "Failed to fetch order" });
    }
  });

  // Reader Applications
  app.post("/api/applications", async (req, res) => {
    try {
      const appData = req.body;
      if (!appData.fullName || !appData.email) {
        return res.status(400).json({ message: "Missing fields" });
      }
      const application = await storage.createReaderApplication({
        fullName: appData.fullName,
        email: appData.email,
        experience: appData.experience || null,
      });
      res.status(201).json(application);
    } catch (error) {
      console.error('Error creating application:', error);
      res.status(500).json({ message: 'Failed to submit application' });
    }
  });
  
  // Livestreams
  app.get("/api/livestreams", async (req, res) => {
    try {
      const livestreams = await storage.getLivestreams();
      
      // Return an empty array if no livestreams found
      if (!livestreams || livestreams.length === 0) {
        return res.json([]);
      }
      
      res.json(livestreams);
    } catch (error) {
      console.error("Error fetching livestreams:", error);
      // Return empty array instead of error to avoid breaking the UI
      res.json([]);
    }
  });
  
  app.post("/api/livestreams", verifyAppwriteToken, async (req, res) => {
    if (req.user.role !== "reader") {
      return res.status(403).json({ message: "Not authorized" });
    }
    
    try {
      const livestreamData = req.body;
      
      // Create a basic livestream record in the database
      const livestream = await storage.createLivestream({
        userId: req.user.id,
        title: livestreamData.title,
        description: livestreamData.description,
        status: "created",
        thumbnailUrl: livestreamData.thumbnailUrl || null,
        scheduledFor: livestreamData.scheduledFor ? new Date(livestreamData.scheduledFor) : null,
        category: livestreamData.category || "General"
      });
      
      // Return the livestream
      res.status(201).json(livestream);
    } catch (error) {
      console.error("Failed to create livestream:", error);
      res.status(500).json({ message: "Failed to create livestream" });
    }
  });
  
  app.patch("/api/livestreams/:id/status", verifyAppwriteToken, async (req, res) => {
    try {
      const id = parseInt(req.params.id);
      if (isNaN(id)) {
        return res.status(400).json({ message: "Invalid livestream ID" });
      }
      
      const livestream = await storage.getLivestream(id);
      if (!livestream) {
        return res.status(404).json({ message: "Livestream not found" });
      }
      
      // Check if user is authorized
      if (req.user.id !== livestream.userId && req.user.role !== "admin") {
        return res.status(403).json({ message: "Not authorized" });
      }
      
      const { status } = req.body;
      
      // Update the livestream status in the database
      const updatedLivestream = await storage.updateLivestream(id, { status });
      
      res.json(updatedLivestream);
    } catch (error) {
      console.error("Failed to update livestream status:", error);
      res.status(500).json({ message: "Failed to update livestream status" });
    }
  });
  
  // Gifting system for livestreams
  app.post("/api/gifts", verifyAppwriteToken, async (req, res) => {
    try {
      const giftData = req.body;
      const userId = req.user.id;
      
      // Validate required fields
      if (!giftData.recipientId || !giftData.amount || !giftData.giftType) {
        return res.status(400).json({ message: "Missing required gift data" });
      }
      
      // Validate amount
      if (isNaN(giftData.amount) || giftData.amount <= 0) {
        return res.status(400).json({ 
          message: "Invalid gift amount",
          balance: req.user.accountBalance || 0,
          required: giftData.amount
        });
      }
      
      // Check if recipient exists
      const recipient = await storage.getUser(giftData.recipientId);
      if (!recipient) {
        return res.status(404).json({ message: "Recipient not found" });
      }
      
      // Check if user has enough balance
      const sender = await storage.getUser(userId);
      if (!sender || (sender.accountBalance || 0) < giftData.amount) {
        return res.status(400).json({ 
          message: "Insufficient account balance",
          balance: sender ? sender.accountBalance || 0 : 0,
          required: giftData.amount
        });
      }
      
      // If there's a livestream, check if it's active
      if (giftData.livestreamId) {
        const livestream = await storage.getLivestream(giftData.livestreamId);
        if (!livestream) {
          return res.status(404).json({ message: "Livestream not found" });
        }
        if (livestream.status !== 'live') {
          return res.status(400).json({ message: "Livestream is not active" });
        }
      }
      
      // Calculate reader amount (70%) and platform amount (30%)
      const amount = parseInt(giftData.amount);
      const readerAmount = Math.floor(amount * 0.7); // 70% to reader
      const platformAmount = amount - readerAmount; // Remainder to platform
      
      // Create the gift
      const gift = await storage.createGift({
        senderId: userId,
        recipientId: giftData.recipientId,
        livestreamId: giftData.livestreamId || null,
        amount: amount,
        giftType: giftData.giftType,
        readerAmount: readerAmount,
        platformAmount: platformAmount,
        message: giftData.message || null
      });
      
      // Deduct from sender's balance
      await storage.updateUser(userId, {
        accountBalance: (sender.accountBalance || 0) - amount
      });
      
      // Add to recipient's balance (70% of the gift amount)
      await storage.updateUser(giftData.recipientId, {
        accountBalance: (recipient.accountBalance || 0) + readerAmount
      });

      // Broadcast the new gift to livestream viewers
      const senderUsername = sender.username || `User #${userId}`;
      const recipientUsername = recipient.username || `User #${giftData.recipientId}`;
      notifyNewGift(gift, senderUsername, recipientUsername);

      res.status(201).json(gift);
    } catch (error) {
      console.error("Failed to create gift:", error);
      res.status(500).json({ message: "Failed to create gift. Please try again." });
    }
  });
  
  app.get("/api/gifts/livestream/:livestreamId", async (req, res) => {
    try {
      const { livestreamId } = req.params;
      
      if (!livestreamId || isNaN(parseInt(livestreamId))) {
        return res.json([]);
      }
      
      const gifts = await storage.getGiftsByLivestream(parseInt(livestreamId));
      
      // Return empty array if no gifts found
      if (!gifts || gifts.length === 0) {
        return res.json([]);
      }
      
      res.json(gifts);
    } catch (error) {
      console.error("Error fetching gifts for livestream:", error);
      // Return empty array instead of error to avoid breaking the UI
      res.json([]);
    }
  });
  
  app.get("/api/gifts/received", verifyAppwriteToken, async (req, res) => {
    try {
      const gifts = await storage.getGiftsByRecipient(req.user.id);
      
      // Return empty array if no gifts found
      if (!gifts || gifts.length === 0) {
        return res.json([]);
      }
      
      res.json(gifts);
    } catch (error) {
      console.error("Error fetching received gifts:", error);
      // Return empty array instead of error to avoid breaking the UI
      res.json([]);
    }
  });
  
  app.get("/api/gifts/sent", verifyAppwriteToken, async (req, res) => {
    try {
      const gifts = await storage.getGiftsBySender(req.user.id);
      
      // Return empty array if no gifts found
      if (!gifts || gifts.length === 0) {
        return res.json([]);
      }
      
      res.json(gifts);
    } catch (error) {
      console.error("Error fetching sent gifts:", error);
      // Return empty array instead of error to avoid breaking the UI
      res.json([]);
    }
  });
  
  // Admin endpoint to get unprocessed gifts
  app.get("/api/admin/gifts/unprocessed", verifyAppwriteToken, requireAdmin, async (req, res) => {
    try {
      // Get all unprocessed gifts
      const unprocessedGifts = await storage.getUnprocessedGifts();
      
      // Include user information for the gifts
      const giftsWithUserInfo = await Promise.all(unprocessedGifts.map(async (gift) => {
        const sender = await storage.getUser(gift.senderId);
        const recipient = await storage.getUser(gift.recipientId);
        
        return {
          ...gift,
          senderUsername: sender?.username || `User #${gift.senderId}`,
          recipientUsername: recipient?.username || `User #${gift.recipientId}`
        };
      }));
      
      res.json(giftsWithUserInfo);
    } catch (error) {
      console.error("Failed to fetch unprocessed gifts:", error);
      res.status(500).json({ 
        message: "Failed to fetch unprocessed gifts",
        error: error.message || "Unknown error" 
      });
    }
  });
  
  // Admin endpoint to get all gifts
  app.get("/api/admin/gifts", verifyAppwriteToken, requireAdmin, async (req, res) => {
    try {
      // Get all gifts with optional limit
      const limit = req.query.limit ? parseInt(req.query.limit as string) : undefined;
      let allGifts = await db.select().from(gifts).orderBy(desc(gifts.createdAt));
      
      if (limit && !isNaN(limit)) {
        allGifts = allGifts.slice(0, limit);
      }
      
      // Include user information for the gifts
      const giftsWithUserInfo = await Promise.all(allGifts.map(async (gift) => {
        const sender = await storage.getUser(gift.senderId);
        const recipient = await storage.getUser(gift.recipientId);
        
        return {
          ...gift,
          senderUsername: sender?.username || `User #${gift.senderId}`,
          recipientUsername: recipient?.username || `User #${gift.recipientId}`
        };
      }));
      
      res.json(giftsWithUserInfo);
    } catch (error) {
      console.error("Failed to fetch gifts:", error);
      res.status(500).json({ 
        message: "Failed to fetch gifts",
        error: error.message || "Unknown error" 
      });
    }
  });

  // Admin endpoint to process gifts 
  app.post("/api/admin/gifts/process", verifyAppwriteToken, requireAdmin, async (req, res) => {
    try {
      // Get all unprocessed gifts
      const unprocessedGifts = await storage.getUnprocessedGifts();
      
      // If no unprocessed gifts found, return early
      if (!unprocessedGifts || unprocessedGifts.length === 0) {
        return res.json({ 
          processedCount: 0,
          gifts: [],
          message: "No unprocessed gifts found"
        });
      }
      
      const processedGifts = [];
      const failedGifts = [];
      
      // Mark each gift as processed
      for (const gift of unprocessedGifts) {
        try {
          const processedGift = await storage.markGiftAsProcessed(gift.id);
          if (processedGift) {
            processedGifts.push(processedGift);
          } else {
            failedGifts.push(gift.id);
          }
        } catch (giftError) {
          console.error(`Failed to process gift ${gift.id}:`, giftError);
          failedGifts.push(gift.id);
        }
      }
      
      res.json({ 
        processedCount: processedGifts.length,
        gifts: processedGifts,
        failedCount: failedGifts.length,
        failedGiftIds: failedGifts,
        success: processedGifts.length > 0
      });
    } catch (error) {
      console.error("Failed to process gifts:", error);
      res.status(500).json({ 
        message: "Failed to process gifts",
        error: error.message || "Unknown error" 
      });
    }
  });
  
  // Forum
  app.get("/api/forum/posts", async (req, res) => {
    try {
      const posts = await storage.getForumPosts();
      res.json(posts);
    } catch (error) {
      res.status(500).json({ message: "Failed to fetch forum posts" });
    }
  });
  
  app.post("/api/forum/posts", verifyAppwriteToken, async (req, res) => {
    try {
      const postData = req.body;
      
      const post = await storage.createForumPost({
        userId: req.user.id,
        title: postData.title,
        content: postData.content,
        category: postData.category
      });
      
      res.status(201).json(post);
    } catch (error) {
      res.status(500).json({ message: "Failed to create forum post" });
    }
  });

  app.get("/api/forum/posts/:id", async (req, res) => {
    try {
      const id = parseInt(req.params.id);
      if (isNaN(id)) {
        return res.status(400).json({ message: "Invalid post ID" });
      }
      
      const post = await storage.getForumPost(id);
      if (!post) {
        return res.status(404).json({ message: "Post not found" });
      }
      
      // Increment view count
      const updatedPost = await storage.updateForumPost(id, {
        views: post.views + 1
      });
      
      res.json(updatedPost);
    } catch (error) {
      res.status(500).json({ message: "Failed to fetch post" });
    }
  });
  
  app.post("/api/forum/posts/:id/like", verifyAppwriteToken, async (req, res) => {
    try {
      const id = parseInt(req.params.id);
      if (isNaN(id)) {
        return res.status(400).json({ message: "Invalid post ID" });
      }
      
      const post = await storage.getForumPost(id);
      if (!post) {
        return res.status(404).json({ message: "Post not found" });
      }
      
      // Increment likes
      const updatedPost = await storage.updateForumPost(id, {
        likes: post.likes + 1
      });
      
      res.json(updatedPost);
    } catch (error) {
      res.status(500).json({ message: "Failed to like post" });
    }
  });
  
  app.get("/api/forum/comments", async (req, res) => {
    try {
      const postId = req.query.postId ? parseInt(req.query.postId as string) : undefined;
      
      if (postId) {
        const comments = await storage.getForumCommentsByPost(postId);
        return res.json(comments);
      }
      
      res.status(400).json({ message: "Post ID is required" });
    } catch (error) {
      res.status(500).json({ message: "Failed to fetch comments" });
    }
  });
  
  app.get("/api/forum/posts/:id/comments", async (req, res) => {
    try {
      const id = parseInt(req.params.id);
      if (isNaN(id)) {
        return res.status(400).json({ message: "Invalid post ID" });
      }
      
      const comments = await storage.getForumCommentsByPost(id);
      res.json(comments);
    } catch (error) {
      res.status(500).json({ message: "Failed to fetch comments" });
    }
  });
  
  app.post("/api/forum/posts/:id/comments", verifyAppwriteToken, async (req, res) => {
    try {
      const id = parseInt(req.params.id);
      if (isNaN(id)) {
        return res.status(400).json({ message: "Invalid post ID" });
      }
      
      const post = await storage.getForumPost(id);
      if (!post) {
        return res.status(404).json({ message: "Post not found" });
      }
      
      const commentData = req.body;
      
      const comment = await storage.createForumComment({
        userId: req.user.id,
        postId: id,
        content: commentData.content
      });
      
      res.status(201).json(comment);
    } catch (error) {
      res.status(500).json({ message: "Failed to create comment" });
    }
  });
  
  // Messages
  // Legacy endpoint to fetch messages between two users
  app.get("/api/messages/:userId", verifyAppwriteToken, async (req, res) => {
    try {
      const userId = parseInt(req.params.userId);
      if (isNaN(userId)) {
        return res.status(400).json({ message: "Invalid user ID" });
      }
      
      const messages = await storage.getMessagesByUsers(req.user.id, userId);
      res.json(messages);
    } catch (error) {
      res.status(500).json({ message: "Failed to fetch messages" });
    }
  });
<<<<<<< HEAD

  // Get conversation between two users (explicit)
  app.get(
    "/api/messages/conversation/:userId/:otherId",
    verifyAppwriteToken,
    async (req, res) => {
      try {
        const { userId, otherId } = req.params;
        if (req.user.id !== userId && req.user.id !== otherId) {
          return res.status(403).json({ message: "Unauthorized access to conversation" });
        }
        const messages = await storage.getMessagesByUsers(userId, otherId);
        res.json(
          messages.map((m) => ({
            id: m.id,
            senderId: m.senderId,
            receiverId: m.receiverId,
            content: m.content,
            isPaid: m.isPaid,
            price: m.price,
            isRead: m.readAt !== null,
            timestamp: m.createdAt,
          }))
        );
      } catch (error) {
        res.status(500).json({ message: "Failed to fetch messages" });
      }
    }
  );

=======
  
  // Legacy send message endpoint
>>>>>>> a93901bb
  app.post("/api/messages", verifyAppwriteToken, async (req, res) => {
    try {
      const messageData = req.body;
      
      const message = await storage.createMessage({
        senderId: req.user.id,
        receiverId: messageData.receiverId,
        content: messageData.content,
        isPaid: messageData.isPaid || false,
        price: messageData.price || null
      });
      
      res.status(201).json(message);
    } catch (error) {
      res.status(500).json({ message: "Failed to send message" });
    }
  });

  // Alternate send endpoint used by premium messaging component
  app.post("/api/messages/send", verifyAppwriteToken, async (req, res) => {
    try {
      const { receiverId, content, isPaid, price } = req.body;
      const message = await storage.createMessage({
        senderId: req.user.id,
        receiverId,
        content,
        isPaid: !!isPaid,
        price: price ?? null,
      });
      res.status(201).json({
        id: message.id,
        senderId: message.senderId,
        receiverId: message.receiverId,
        content: message.content,
        isPaid: message.isPaid,
        price: message.price,
        isRead: message.readAt !== null,
        timestamp: message.createdAt,
      });
    } catch (error) {
      console.error("Failed to send premium message:", error);
      res.status(500).json({ message: "Failed to send message" });
    }
  });

  // Mark all messages in a conversation as read
  app.post("/api/messages/mark-read", verifyAppwriteToken, async (req, res) => {
    try {
      const { recipientId } = req.body;
      await storage.markConversationAsRead(req.user.id, recipientId);
      res.json({ success: true });
    } catch (error) {
      res.status(500).json({ message: "Failed to mark messages as read" });
    }
  });

  // Pay for a premium message
  app.post("/api/messages/:id/pay", verifyAppwriteToken, async (req, res) => {
    try {
      const id = parseInt(req.params.id);
      if (isNaN(id)) {
        return res.status(400).json({ message: "Invalid message ID" });
      }

      const updated = await storage.payForMessage(id, req.user.id);
      if (!updated) {
        return res.status(400).json({ message: "Unable to process payment" });
      }

      res.json({
        id: updated.id,
        senderId: updated.senderId,
        receiverId: updated.receiverId,
        content: updated.content,
        isPaid: updated.isPaid,
        price: updated.price,
        isRead: updated.readAt !== null,
        timestamp: updated.createdAt,
      });
    } catch (error: any) {
      console.error("Failed to pay for message:", error);
      res.status(500).json({ message: error.message });
    }
  });

  app.patch("/api/messages/:id/read", verifyAppwriteToken, async (req, res) => {
    try {
      const id = parseInt(req.params.id);
      if (isNaN(id)) {
        return res.status(400).json({ message: "Invalid message ID" });
      }
      
      const updatedMessage = await storage.markMessageAsRead(id);
      if (!updatedMessage) {
        return res.status(404).json({ message: "Message not found" });
      }
      
      res.json(updatedMessage);
    } catch (error) {
      res.status(500).json({ message: "Failed to mark message as read" });
    }
  });
  
  app.get("/api/messages/unread/count", verifyAppwriteToken, async (req, res) => {
    try {
      const count = await storage.getUnreadMessageCount(req.user.id);
      res.json({ count });
    } catch (error) {
      res.status(500).json({ message: "Failed to get unread message count" });
    }
  });

  // Premium messaging endpoints used by the client UI
  app.get("/api/messages/:userId/:recipientId", verifyAppwriteToken, async (req, res) => {
    try {
      const { userId, recipientId } = req.params;
      const messages = await storage.getPremiumMessagesByUsers(userId, recipientId);
      res.json(messages);
    } catch (error) {
      res.status(500).json({ message: "Failed to fetch messages" });
    }
  });

  app.post("/api/messages/send", verifyAppwriteToken, async (req, res) => {
    try {
      const { receiverId, content, isPaid, price } = req.body;
      const message = await storage.createPremiumMessage({
        senderId: req.user.id,
        receiverId,
        message: content,
        isPaid: Boolean(isPaid),
        price: price ?? null,
      });
      res.status(201).json(message);
    } catch (error) {
      res.status(500).json({ message: "Failed to send message" });
    }
  });

  app.post("/api/messages/mark-read", verifyAppwriteToken, async (req, res) => {
    try {
      const { userId, recipientId } = req.body;
      await storage.markPremiumMessagesRead(userId, recipientId);
      res.json({ success: true });
    } catch (error) {
      res.status(500).json({ message: "Failed to mark messages as read" });
    }
  });

  app.post("/api/messages/:id/pay", verifyAppwriteToken, async (req, res) => {
    try {
      const id = parseInt(req.params.id);
      if (isNaN(id)) return res.status(400).json({ message: "Invalid message id" });

      const message = await storage.payForPremiumMessage(id);
      if (!message) return res.status(404).json({ message: "Message not found" });

      // Deduct balance from payer and credit sender
      if (message.price && message.receiverId === req.user.id) {
        const amount = Number(message.price);
        const payer = await storage.getUser(req.user.id);
        const sender = await storage.getUser(message.senderId);
        if (payer && sender) {
          await storage.updateUser(payer.id, { accountBalance: (Number(payer.accountBalance)||0) - amount });
          const credit = Math.floor(amount * 0.7);
          await storage.updateUser(sender.id, { accountBalance: (Number(sender.accountBalance)||0) + credit });
        }
      }

      res.json(message);
    } catch (error) {
      res.status(500).json({ message: "Failed to process payment" });
    }
  });

  // Payment API endpoints
  app.get("/api/stripe/config", (req, res) => {
    res.json({
      publishableKey: process.env.VITE_STRIPE_PUBLIC_KEY
    });
  });
  
  // Create a payment intent for on-demand readings
  app.post("/api/stripe/create-payment-intent", verifyAppwriteToken, async (req, res) => {
    try {
      const { amount, readingId, metadata = {} } = req.body;
      
      if (!amount || isNaN(amount)) {
        return res.status(400).json({ message: "Valid amount is required" });
      }
      
      // Use Stripe customer ID if available, or create a new one later
      const customerId = req.user.stripeCustomerId;
      
      const result = await stripeClient.createPaymentIntent({
        amount,
        ...(customerId ? { customerId } : {}),
        metadata: {
          readingId: readingId?.toString() || '',
          userId: req.user.id.toString(),
          ...metadata
        }
      });
      
      res.json(result);
    } catch (error: any) {
      console.error("Error creating payment intent:", error);
      res.status(500).json({ message: error.message });
    }
  });
  
  // Update an existing payment intent (for pay-per-minute)
  app.post("/api/stripe/update-payment-intent", verifyAppwriteToken, async (req, res) => {
    try {
      const { paymentIntentId, amount, metadata = {} } = req.body;
      
      if (!paymentIntentId) {
        return res.status(400).json({ message: "Payment intent ID is required" });
      }
      
      if (!amount || isNaN(amount)) {
        return res.status(400).json({ message: "Valid amount is required" });
      }
      
      const result = await stripeClient.updatePaymentIntent(paymentIntentId, {
        amount,
        metadata: {
          ...metadata,
          updatedAt: new Date().toISOString()
        }
      });
      
      res.json(result);
    } catch (error: any) {
      console.error("Error updating payment intent:", error);
      res.status(500).json({ message: error.message });
    }
  });
  
  // Capture a payment intent (for finalized pay-per-minute sessions)
  app.post("/api/stripe/capture-payment-intent", verifyAppwriteToken, async (req, res) => {
    try {
      const { paymentIntentId } = req.body;
      
      if (!paymentIntentId) {
        return res.status(400).json({ message: "Payment intent ID is required" });
      }
      
      const result = await stripeClient.capturePaymentIntent(paymentIntentId);
      res.json(result);
    } catch (error: any) {
      console.error("Error capturing payment intent:", error);
      res.status(500).json({ message: error.message });
    }
  });
  
  // Create an on-demand reading session
  app.post("/api/readings/on-demand", verifyAppwriteToken, async (req, res) => {
    try {
      const { readerId, type } = req.body;
      
      if (!readerId || !type || !["chat", "video", "voice"].includes(type)) {
        return res.status(400).json({ message: "Invalid parameters" });
      }
      
      // Get the reader
      const reader = await storage.getUser(readerId);
      if (!reader || reader.role !== "reader") {
        return res.status(404).json({ message: "Reader not found" });
      }
      
      // Check if reader is online
      if (!reader.isOnline) {
        return res.status(400).json({ message: "Reader is not online" });
      }
      
      // Check if client has sufficient balance (minimum $5 or 500 cents)
      const client = await storage.getUser(req.user.id);
      const minimumBalance = 500; // $5 in cents
      if (!client || (client.accountBalance || 0) < minimumBalance) {
        return res.status(400).json({ 
          message: "Insufficient account balance. Minimum of $5 is required to start a reading.",
          balance: client ? client.accountBalance || 0 : 0,
          minimumRequired: minimumBalance
        });
      }
      
      // Determine the appropriate price based on reading type
      let pricePerMinute = 100; // Default $1/min
      
      if (type === 'chat') {
        pricePerMinute = reader.pricingChat || reader.pricing || 100;
      } else if (type === 'voice') {
        pricePerMinute = reader.pricingVoice || reader.pricing || 200;
      } else if (type === 'video') {
        pricePerMinute = reader.pricingVideo || reader.pricing || 300;
      }
      
      // Create a new reading record
      const reading = await storage.createReading({
        readerId,
        clientId: req.user.id,
        status: "waiting_payment",
        type,
        readingMode: "on_demand",
        pricePerMinute: pricePerMinute,
        duration: 0, // Start with 0 and track actual duration during the session
        price: 0, // Database requires this field (legacy)
        totalPrice: 0, // Will be calculated based on duration after the reading is completed
        notes: null
      });
      
      // Create payment link using Stripe
      const paymentResult = await stripeClient.createOnDemandReadingPayment(
        pricePerMinute, // in cents
        req.user.id,
        req.user.fullName,
        readerId,
        reading.id,
        type
      );
      
      if (!paymentResult.success) {
        // If payment creation fails, update the reading status to cancelled
        await storage.updateReading(reading.id, { status: "cancelled" });
        return res.status(500).json({ message: "Failed to create payment" });
      }
      
      // Update reading with payment link
      const updatedReading = await storage.updateReading(reading.id, {
        paymentLinkUrl: paymentResult.paymentLinkUrl
      });
      
      res.json({
        success: true,
        reading: updatedReading,
        paymentLink: paymentResult.paymentLinkUrl
      });
    } catch (error) {
      console.error('Error creating on-demand reading:', error);
      res.status(500).json({ message: "Failed to create on-demand reading" });
    }
  });
  
  // Schedule a reading (fixed price one-time payment)
  app.post("/api/readings/schedule", verifyAppwriteToken, async (req, res) => {
    try {
      const { readerId, type, duration, scheduledFor, notes, price } = req.body;
      
      if (!readerId || !type || !["chat", "video", "voice"].includes(type)) {
        return res.status(400).json({ message: "Invalid parameters" });
      }
      
      // Validate required fields
      if (!duration || isNaN(duration) || duration <= 0) {
        return res.status(400).json({ message: "Valid duration is required" });
      }
      
      if (!scheduledFor) {
        return res.status(400).json({ message: "Scheduled date and time is required" });
      }
      
      if (!price || isNaN(price) || price <= 0) {
        return res.status(400).json({ message: "Valid price is required" });
      }
      
      // Get the reader
      const reader = await storage.getUser(readerId);
      if (!reader || reader.role !== "reader") {
        return res.status(404).json({ message: "Reader not found" });
      }
      
      // Validate scheduled date (must be in the future)
      const scheduledDate = new Date(scheduledFor);
      if (isNaN(scheduledDate.getTime()) || scheduledDate <= new Date()) {
        return res.status(400).json({ message: "Scheduled date must be in the future" });
      }
      
      const clientId = req.user.id;
      
      // Create a Stripe payment intent for the full amount
      try {
        const stripeCustomerId = req.user.stripeCustomerId;
        let customerId = stripeCustomerId;
        
        // Create a new Stripe customer if the user doesn't have one
        if (!customerId) {
          const customer = await stripeClient.customers.create({
            email: req.user.email,
            name: req.user.fullName || req.user.username,
          });
          customerId = customer.id;
          
          // Update user with Stripe customer ID
          await storage.updateUser(clientId, {
            stripeCustomerId: customerId
          });
        }
        
        // Create a payment intent for the full reading cost
        const paymentIntent = await stripeClient.paymentIntents.create({
          amount: price,
          currency: 'usd',
          customer: customerId,
          payment_method_types: ['card'],
          metadata: {
            readingType: 'scheduled',
            clientId: clientId.toString(),
            readerId: readerId.toString(),
            type,
            duration: duration.toString(),
            scheduledFor: scheduledDate.toISOString(),
          },
        });
        
        // Create the reading in "waiting_payment" status
        const reading = await storage.createReading({
          readerId,
          clientId,
          type,
          status: "waiting_payment",
          price: price / duration, // Store the per-minute rate
          duration,
          totalPrice: price,
          scheduledFor: scheduledDate,
          notes: notes || null,
          readingMode: "scheduled",
          stripePaymentIntentId: paymentIntent.id
        });
        
        // Return the client secret for the payment intent
        return res.status(201).json({ 
          reading,
          clientSecret: paymentIntent.client_secret,
          paymentLink: `/checkout?clientSecret=${paymentIntent.client_secret}&readingId=${reading.id}`
        });
        
      } catch (stripeError) {
        console.error("Stripe error creating payment intent:", stripeError);
        return res.status(400).json({ 
          message: "Payment processing error",
          error: stripeError.message 
        });
      }
      
    } catch (error) {
      console.error("Error scheduling reading:", error);
      return res.status(500).json({ message: "Failed to schedule reading" });
    }
  });
  
  // Start an on-demand reading session (after payment) (no notify WebSocket)
  app.post("/api/readings/:id/start", verifyAppwriteToken, async (req, res) => {
    try {
      const id = parseInt(req.params.id);
      if (isNaN(id)) {
        return res.status(400).json({ message: "Invalid reading ID" });
      }
      
      const reading = await storage.getReading(id);
      if (!reading) {
        return res.status(404).json({ message: "Reading not found" });
      }
      
      // Check if user is authorized (client or reader of this reading)
      if (req.user.id !== reading.clientId && req.user.id !== reading.readerId) {
        return res.status(403).json({ message: "Not authorized" });
      }
      
      // Check if reading is in the right status
      if (reading.status !== "waiting_payment" && reading.status !== "payment_completed") {
        return res.status(400).json({ 
          message: "Reading can't be started. Current status: " + reading.status 
        });
      }
      
      // Update reading status and start time
      const updatedReading = await storage.updateReading(id, {
        status: "in_progress",
        startedAt: new Date()
      });
      
      res.json(updatedReading);
    } catch (error) {
      res.status(500).json({ message: "Failed to start reading" });
    }
  });
  
  // Start billing for a reading session
  app.post("/api/readings/:id/start-billing", verifyAppwriteToken, async (req, res) => {
    try {
      const id = parseInt(req.params.id);
      if (isNaN(id)) {
        return res.status(400).json({ message: "Invalid reading ID" });
      }
      
      const reading = await storage.getReading(id);
      if (!reading) {
        return res.status(404).json({ message: "Reading not found" });
      }
      
      // Check if user is authorized (client or reader of this reading)
      if (req.user.id !== reading.clientId && req.user.id !== reading.readerId) {
        return res.status(403).json({ message: "Not authorized" });
      }
      
      // Check if reading is in progress
      if (reading.status !== "in_progress") {
        return res.status(400).json({ message: "Reading is not in progress" });
      }
      
      // Get the payment intent ID if it exists
      const { paymentIntentId } = req.body;
      
      if (!paymentIntentId) {
        return res.status(400).json({ message: "Payment intent ID is required" });
      }
      
      // Update reading with billing status
      const updatedReading = await storage.updateReading(id, {
        billingStatus: "active",
        billingStartedAt: new Date(),
        stripePaymentIntentId: paymentIntentId
      });
      
      res.json({
        success: true,
        reading: updatedReading,
        message: "Billing started successfully"
      });
    } catch (error) {
      console.error('Error starting billing:', error);
      res.status(500).json({ message: "Failed to start billing" });
    }
  });
  
  // Pause billing for a reading session
  app.post("/api/readings/:id/pause-billing", verifyAppwriteToken, async (req, res) => {
    try {
      const id = parseInt(req.params.id);
      if (isNaN(id)) {
        return res.status(400).json({ message: "Invalid reading ID" });
      }
      
      const reading = await storage.getReading(id);
      if (!reading) {
        return res.status(404).json({ message: "Reading not found" });
      }
      
      // Check if user is authorized (client or reader of this reading)
      if (req.user.id !== reading.clientId && req.user.id !== reading.readerId) {
        return res.status(403).json({ message: "Not authorized" });
      }
      
      // Check if billing is active
      if (reading.billingStatus !== "active") {
        return res.status(400).json({ message: "Billing is not active" });
      }
      
      // Calculate minutes billed so far
      const billingStartedAt = new Date(reading.billingStartedAt);
      const now = new Date();
      const elapsedMinutes = Math.ceil((now.getTime() - billingStartedAt.getTime()) / (60 * 1000));
      
      // Calculate amount to capture
      const amountToCapture = reading.pricePerMinute * elapsedMinutes;
      
      // Capture payment for minutes used so far
      if (reading.stripePaymentIntentId) {
        try {
          // Update the payment intent with the current amount
          await stripeClient.updatePaymentIntent(reading.stripePaymentIntentId, {
            amount: amountToCapture,
            metadata: {
              readingId: reading.id.toString(),
              minutesBilled: elapsedMinutes.toString(),
              pausedAt: now.toISOString()
            }
          });
          
          console.log(`Updated payment intent ${reading.stripePaymentIntentId} with amount ${amountToCapture} for ${elapsedMinutes} minutes`);
        } catch (stripeError) {
          console.error('Error updating payment intent:', stripeError);
          // Continue anyway to pause billing
        }
      }
      
      // Update reading with billing status and accumulated minutes
      const updatedReading = await storage.updateReading(id, {
        billingStatus: "paused",
        billingPausedAt: now,
        billedMinutes: (reading.billedMinutes || 0) + elapsedMinutes
      });
      
      res.json({
        success: true,
        reading: updatedReading,
        minutesBilled: elapsedMinutes,
        totalMinutesBilled: updatedReading.billedMinutes,
        amountCaptured: amountToCapture,
        message: "Billing paused successfully"
      });
    } catch (error) {
      console.error('Error pausing billing:', error);
      res.status(500).json({ message: "Failed to pause billing" });
    }
  });
  
  // Process per-minute billing tick
  app.post("/api/readings/:id/billing-tick", verifyAppwriteToken, async (req, res) => {
    try {
      const id = parseInt(req.params.id);
      if (isNaN(id)) {
        return res.status(400).json({ message: "Invalid reading ID" });
      }
      
      const reading = await storage.getReading(id);
      if (!reading) {
        return res.status(404).json({ message: "Reading not found" });
      }
      
      // Check if user is authorized (client or reader of this reading)
      if (req.user.id !== reading.clientId && req.user.id !== reading.readerId) {
        return res.status(403).json({ message: "Not authorized" });
      }
      
      // Check if reading is in progress and billing is active
      if (reading.status !== "in_progress" || reading.billingStatus !== "active") {
        return res.status(400).json({ message: "Reading is not in progress or billing is not active" });
      }
      
      const { elapsedMinutes, currentAmount } = req.body;
      
      if (!elapsedMinutes || isNaN(elapsedMinutes) || elapsedMinutes <= 0) {
        return res.status(400).json({ message: "Valid elapsed minutes are required" });
      }
      
      if (!currentAmount || isNaN(currentAmount) || currentAmount <= 0) {
        return res.status(400).json({ message: "Valid current amount is required" });
      }
      
      // Update payment intent with current amount if available
      if (reading.stripePaymentIntentId) {
        try {
          await stripeClient.updatePaymentIntent(reading.stripePaymentIntentId, {
            amount: currentAmount,
            metadata: {
              readingId: reading.id.toString(),
              minutesBilled: elapsedMinutes.toString(),
              lastBillingTick: new Date().toISOString()
            }
          });
          
          console.log(`Updated payment intent ${reading.stripePaymentIntentId} with amount ${currentAmount} for ${elapsedMinutes} minutes`);
        } catch (stripeError) {
          console.error('Error updating payment intent during billing tick:', stripeError);
          return res.status(500).json({ 
            message: "Failed to update payment intent",
            error: stripeError.message
          });
        }
      }
      
      // Update reading with current billed minutes
      const updatedReading = await storage.updateReading(id, {
        billedMinutes: elapsedMinutes
      });
      
      res.json({
        success: true,
        reading: updatedReading,
        message: "Billing tick processed successfully"
      });
    } catch (error) {
      console.error('Error processing billing tick:', error);
      res.status(500).json({ message: "Failed to process billing tick" });
    }
  });
  
  // Complete an on-demand reading session and process payment from account balance (no notify WebSocket)
  app.post("/api/readings/:id/end", verifyAppwriteToken, async (req, res) => {
    try {
      const id = parseInt(req.params.id);
      if (isNaN(id)) {
        return res.status(400).json({ message: "Invalid reading ID" });
      }
      
      const reading = await storage.getReading(id);
      if (!reading) {
        return res.status(404).json({ message: "Reading not found" });
      }
      
      // Check if user is authorized (client or reader of this reading)
      if (req.user.id !== reading.clientId && req.user.id !== reading.readerId) {
        return res.status(403).json({ message: "Not authorized" });
      }
      
      // Check if reading is in progress
      if (reading.status !== "in_progress") {
        return res.status(400).json({ message: "Reading is not in progress" });
      }
      
      const { duration, totalPrice } = req.body;
      
      if (!duration || duration <= 0) {
        return res.status(400).json({ message: "Invalid duration" });
      }
      
      if (!totalPrice || totalPrice <= 0) {
        return res.status(400).json({ message: "Invalid total price" });
      }
      
      // Calculate and verify the price based on duration and pricePerMinute
      const calculatedPrice = reading.pricePerMinute * duration;
      if (Math.abs(calculatedPrice - totalPrice) > (reading.pricePerMinute / 2)) {
        console.warn(`Price discrepancy detected: calculated ${calculatedPrice} vs. received ${totalPrice}`);
      }
      
      // If using Stripe payment intent, capture the final amount
      if (reading.stripePaymentIntentId) {
        try {
          // Capture the final payment
          const captureResult = await stripeClient.capturePaymentIntent(reading.stripePaymentIntentId);
          console.log(`Captured payment intent ${reading.stripePaymentIntentId} with final amount ${captureResult.amount}`);
          
          // Update reading with payment details
          await storage.updateReading(id, {
            paymentStatus: "paid",
            paymentId: reading.stripePaymentIntentId,
            billingStatus: "completed"
          });
        } catch (stripeError) {
          console.error('Error capturing payment intent:', stripeError);
          // Continue with internal payment processing as fallback
        }
      } else {
        // Process payment from client's account balance (legacy method)
        const client = await storage.getUser(reading.clientId);
        if (!client) {
          return res.status(404).json({ message: "Client not found" });
        }
        
        // Check if client has sufficient balance
        const currentBalance = client.accountBalance || 0;
        if (currentBalance < totalPrice) {
          return res.status(400).json({ 
            message: "Insufficient account balance. Please add funds to continue.",
            balance: currentBalance,
            required: totalPrice
          });
        }
        
        // Deduct from client's balance
        await storage.updateUser(client.id, {
          accountBalance: currentBalance - totalPrice
        });
        
        // Add to reader's balance (if reader)
        const reader = await storage.getUser(reading.readerId);
        if (reader && reader.role === "reader") {
          const readerShare = Math.floor(totalPrice * 0.7);
          await storage.updateUser(reader.id, {
            accountBalance: (reader.accountBalance || 0) + readerShare
          });
        }
      }
      
      // Update reading with completion details
      const now = new Date();
      const updatedReading = await storage.updateReading(id, {
        status: "completed",
        completedAt: now,
        duration,
        totalPrice,
        paymentStatus: "paid",
        paymentId: `internal-${Date.now()}`
      });
      
      res.json({
        success: true,
        reading: updatedReading
      });
    } catch (error) {
      console.error('Error completing reading:', error);
      res.status(500).json({ message: "Failed to complete reading" });
    }
  });
  
  // Rate a completed reading (no notify WebSocket)
  app.post("/api/readings/:id/rate", verifyAppwriteToken, async (req, res) => {
    try {
      const id = parseInt(req.params.id);
      if (isNaN(id)) {
        return res.status(400).json({ message: "Invalid reading ID" });
      }
      
      const reading = await storage.getReading(id);
      if (!reading) {
        return res.status(404).json({ message: "Reading not found" });
      }
      
      // Only the client can rate a reading
      if (req.user.id !== reading.clientId) {
        return res.status(403).json({ message: "Only the client can rate a reading" });
      }
      
      // Check if reading is completed
      if (reading.status !== "completed") {
        return res.status(400).json({ message: "Reading must be completed before rating" });
      }
      
      const { rating, review } = req.body;
      
      if (rating === undefined || rating < 1 || rating > 5) {
        return res.status(400).json({ message: "Rating must be between 1 and 5" });
      }
      
      // Update reading with rating and review
      const updatedReading = await storage.updateReading(id, { rating, review });
      
      // Update reader's review count
      const reader = await storage.getUser(reading.readerId);
      if (reader) {
        await storage.updateUser(reading.readerId, { 
          reviewCount: (reader.reviewCount || 0) + 1 
        });
      }
      
      res.json(updatedReading);
    } catch (error) {
      res.status(500).json({ message: "Failed to rate reading" });
    }
  });
  
  // Account Balance Management
  app.get('/api/user/balance', verifyAppwriteToken, async (req, res) => {
    try {
      const user = await storage.getUser(req.user.id);
      if (!user) {
        return res.status(404).json({ message: "User not found" });
      }
      
      res.json({ 
        balance: user.accountBalance || 0,
        formatted: `$${((user.accountBalance || 0) / 100).toFixed(2)}`
      });
    } catch (error: any) {
      console.error("Error fetching user balance:", error);
      res.status(500).json({ message: error.message });
    }
  });
  
  // Get user's reading history
  app.get('/api/users/:id/readings', verifyAppwriteToken, async (req, res) => {
    // Users can only access their own readings
    if (req.user.id !== parseInt(req.params.id) && req.user.role !== 'admin') {
      return res.status(403).json({ message: "Not authorized" });
    }
    
    try {
      let readings;
      
      if (req.user.role === 'client') {
        readings = await storage.getReadingsByClient(req.user.id);
      } else if (req.user.role === 'reader') {
        readings = await storage.getReadingsByReader(req.user.id);
      } else {
        // Admin can view all completed readings
        const allReadings = await storage.getReadings();
        readings = allReadings.filter((r: Reading) => r.status === 'completed');
      }
      
      // Add reader names to the readings
      const readingsWithNames = await Promise.all(readings.map(async (reading: Reading) => {
        const reader = await storage.getUser(reading.readerId);
        return {
          ...reading,
          readerName: reader ? reader.fullName : 'Unknown Reader'
        };
      }));
      
      res.json(readingsWithNames.filter((r: Reading & { readerName: string }) => r.status === 'completed'));
    } catch (error: any) {
      console.error("Error fetching readings:", error);
      res.status(500).json({ message: error.message });
    }
  });
  
  // Get user's upcoming readings
  app.get('/api/users/:id/readings/upcoming', verifyAppwriteToken, async (req, res) => {
    // Users can only access their own upcoming readings
    if (req.user.id !== parseInt(req.params.id) && req.user.role !== 'admin') {
      return res.status(403).json({ message: "Not authorized" });
    }
    
    try {
      let readings;
      
      if (req.user.role === 'client') {
        readings = await storage.getReadingsByClient(req.user.id);
      } else if (req.user.role === 'reader') {
        readings = await storage.getReadingsByReader(req.user.id);
      } else {
        // Admin can view all scheduled readings
        const allReadings = await storage.getReadings();
        readings = allReadings.filter(r => 
          ['scheduled','waiting_payment','payment_completed','in_progress'].includes(r.status)
        );
      }
      
      // Add reader names to the readings
      const readingsWithNames = await Promise.all(readings.map(async (reading) => {
        const reader = await storage.getUser(reading.readerId);
        return {
          ...reading,
          readerName: reader ? reader.fullName : 'Unknown Reader'
        };
      }));
      
      // Filter for upcoming readings
      const upcomingReadings = readingsWithNames.filter(r => 
        ['scheduled','waiting_payment','payment_completed','in_progress'].includes(r.status)
      );
      
      res.json(upcomingReadings);
    } catch (error: any) {
      console.error("Error fetching upcoming readings:", error);
      res.status(500).json({ message: error.message });
    }
  });
  
  // Add funds to account balance 
  app.post('/api/user/add-funds', verifyAppwriteToken, async (req, res) => {
    const { amount } = req.body;
    
    if (!amount || isNaN(amount) || amount <= 0) {
      return res.status(400).json({ message: "Valid amount is required" });
    }
    
    try {
      // Create a Stripe payment intent to add funds
      const result = await stripeClient.createPaymentIntent({
        amount,
        metadata: {
          userId: req.user.id.toString(),
          purpose: 'account_funding'
        }
      });
      
      res.json(result);
    } catch (error: any) {
      console.error("Error creating payment intent for adding funds:", error);
      res.status(500).json({ message: error.message });
    }
  });
  
  // Confirm added funds (after payment is completed)
  app.post('/api/user/confirm-funds', verifyAppwriteToken, async (req, res) => {
    const { paymentIntentId } = req.body;
    
    if (!paymentIntentId) {
      return res.status(400).json({ message: "Payment intent ID is required" });
    }
    
    try {
      // Check if payment intent exists and is valid
      const paymentIntent = await stripeClient.retrievePaymentIntent(paymentIntentId);
      
      if (paymentIntent.status !== "succeeded") {
        return res.status(400).json({ message: "Payment not completed" });
      }
      
      if (paymentIntent.metadata.userId !== req.user.id.toString()) {
        return res.status(403).json({ message: "Unauthorized" });
      }
      
      // Add funds to user's account balance
      const amountToAdd = paymentIntent.amount;
      const user = await storage.getUser(req.user.id);
      
      if (!user) {
        return res.status(404).json({ message: "User not found" });
      }
      
      const currentBalance = user.accountBalance || 0;
      const updatedUser = await storage.updateUser(user.id, {
        accountBalance: currentBalance + amountToAdd
      });
      
      if (!updatedUser) {
        return res.status(500).json({ message: "Failed to update account balance" });
      }
      
      res.json({ 
        success: true, 
        newBalance: updatedUser.accountBalance || 0,
        formatted: `$${((updatedUser.accountBalance || 0) / 100).toFixed(2)}` 
      });
    } catch (error: any) {
      console.error("Error confirming added funds:", error);
      res.status(500).json({ message: error.message });
    }
  });

  // Admin API routes
  
  // Get all readings (admin only)
  app.get("/api/admin/readings", verifyAppwriteToken, async (req, res) => {
    if (req.user.role !== "admin") {
      return res.status(403).json({ message: "Unauthorized. Admin access required." });
    }
    
    try {
      const readings = await storage.getReadings();
      const readingsWithNames = await Promise.all(readings.map(async (reading) => {
        const client = await storage.getUser(reading.clientId);
        const reader = reading.readerId ? await storage.getUser(reading.readerId) : null;
        
        return {
          ...reading,
          clientName: client ? client.username : "Unknown",
          readerName: reader ? reader.username : "Unassigned"
        };
      }));
      
      return res.json(readingsWithNames);
    } catch (error) {
      console.error("Error fetching all readings:", error);
      return res.status(500).json({ message: "Internal server error" });
    }
  });
  
  // Get all readers (admin only)
  app.get("/api/admin/readers", verifyAppwriteToken, async (req, res) => {
    if (req.user.role !== "admin") {
      return res.status(403).json({ message: "Unauthorized. Admin access required." });
    }
    
    try {
      const readers = await storage.getReaders();
      return res.json(readers);
    } catch (error) {
      console.error("Error fetching all readers:", error);
      return res.status(500).json({ message: "Internal server error" });
    }
  });
  
  // Get all users (admin only)
  app.get("/api/admin/users", verifyAppwriteToken, requireAdmin, async (req, res) => {
    try {
      // We need to get all users - adapted storage method might be needed
      const users = await storage.getAllUsers();
      
      // Return without password information
      const sanitizedUsers = users.map(user => {
        const { password, ...userWithoutPassword } = user;
        return userWithoutPassword;
      });
      
      return res.json(sanitizedUsers);
    } catch (error) {
      console.error("Error fetching all users:", error);
      return res.status(500).json({ message: "Internal server error" });
    }
  });

  // Configure multer for memory storage
  const upload = multer({ 
    storage: multer.memoryStorage(),
    limits: {
      fileSize: 5 * 1024 * 1024, // limit to 5MB
    },
    fileFilter: (req: any, file: any, cb: any) => {
      // Accept images only
      if (!file.originalname.match(/\.(jpg|jpeg|png|gif)$/)) {
        return cb(new Error('Only image files are allowed!'), false);
      }
      cb(null, true);
    }
  });
  
  // Admin endpoint to add new readers with profile image
  app.post("/api/admin/readers", verifyAppwriteToken, requireAdmin, upload.single('profileImage'), async (req: any, res: any) => {
    try {
      console.log("Reader form submission received:", req.body);
      const { username, password, email, fullName, bio, ratePerMinute, specialties } = req.body;

      if (!username || !password || !email || !fullName) {
        return res.status(400).json({ message: "Required fields missing" });
      }
      
      // Check if username already exists
      const existingUser = await storage.getUserByUsername(username);
      if (existingUser) {
        return res.status(400).json({ message: "Username already exists" });
      }
      
      // Check if email already exists
      const existingEmail = await storage.getUserByEmail(email);
      if (existingEmail) {
        return res.status(400).json({ message: "Email already exists" });
      }
      
      // Parse specialties if it's a JSON string
      let parsedSpecialties = [];
      try {
        parsedSpecialties = JSON.parse(specialties);
      } catch (e) {
        // If parsing fails, use as is or empty array
        parsedSpecialties = specialties || [];
      }
      
      // Process boolean fields (checkboxes)
      const chatReadingEnabled = req.body.chatReading === 'true';
      const phoneReadingEnabled = req.body.phoneReading === 'true';
      const videoReadingEnabled = req.body.videoReading === 'true';
      
      // Generate a hash for the password
      const hashedPassword = await scrypt_hash(password);
      
      // Handle profile image if uploaded
      let profileImageUrl = null;
      if (req.file) {
        // Generate a unique filename
        const filename = `${Date.now()}-${req.file.originalname}`;
        const uploadsDir = path.join(__dirname, '..', 'public', 'uploads');
        const filepath = path.join(uploadsDir, filename);
        
        // Ensure uploads directory exists
        if (!fs.existsSync(uploadsDir)) {
          fs.mkdirSync(uploadsDir, { recursive: true });
        }
        
        // Write file to disk
        fs.writeFileSync(filepath, req.file.buffer);
        
        // Set the URL for the profile image
        profileImageUrl = `/uploads/${filename}`;
      }
      
      // Parse rate per minute to a number
      const rate = Math.max(0, parseInt(ratePerMinute, 10) || 0);
      
      // Create the reader account
      const newReader = await storage.createUser({
        username,
        password: hashedPassword,
        email,
        fullName,
        role: 'reader',
        bio: bio || '',
        profileImage: profileImageUrl,
        specialties: parsedSpecialties,
        pricing: rate,
        pricingChat: rate,
        pricingVoice: rate,
        pricingVideo: rate,
        isOnline: false,
        accountBalance: 0,
        verified: true,
        rating: 5,
        reviewCount: 0
      });

      // Log success
      console.log("Successfully created reader:", newReader.id);
      
      // Remove sensitive information from the response
      const { password: _, ...safeReader } = newReader;
      
      res.status(201).json(safeReader);
    } catch (error) {
      console.error("Error creating reader:", error);
      res.status(500).json({ message: "Failed to create reader account" });
    }
  });
  
  // Livestream API for readings
  app.post("/api/readings/:id/livestream", verifyAppwriteToken, async (req, res) => {
    try {
      const readingId = parseInt(req.params.id);
      if (isNaN(readingId)) {
        return res.status(400).json({ message: "Invalid reading ID" });
      }
      
      const reading = await storage.getReading(readingId);
      if (!reading) {
        return res.status(404).json({ message: "Reading not found" });
      }
      
      // Only the reader or client can create a livestream for this reading
      if (reading.readerId !== req.user.id && reading.clientId !== req.user.id) {
        return res.status(403).json({ message: "Forbidden" });
      }
      
      const { title, description } = req.body;
      if (!title || !description) {
        return res.status(400).json({ message: "Title and description are required" });
      }
      
      // Get the reader user
      const readerUser = await storage.getUser(reading.readerId);
      if (!readerUser) {
        return res.status(404).json({ message: "Reader not found" });
      }
      
      // Create a basic livestream record in the database
      const livestream = await storage.createLivestream({
        userId: readerUser.id,
        title,
        description,
        status: "created",
        readingId
      });
      
      // Update the reading with the livestream ID
      await storage.updateReading(readingId, {
        livestreamId: livestream.id
      });
      
      res.status(200).json({
        id: livestream.id,
        title: livestream.title,
        description: livestream.description,
        status: livestream.status
      });
    } catch (error) {
      console.error("Failed to create livestream for reading:", error);
      res.status(500).json({ message: "Failed to create livestream" });
    }
  });
  
  // API endpoint to start a livestream
  app.post("/api/livestreams/:id/start", verifyAppwriteToken, async (req, res) => {
    try {
      const livestreamId = parseInt(req.params.id);
      if (isNaN(livestreamId)) {
        return res.status(400).json({ message: "Invalid livestream ID" });
      }
      
      const livestream = await storage.getLivestream(livestreamId);
      if (!livestream) {
        return res.status(404).json({ message: "Livestream not found" });
      }
      
      // Only the creator can start a livestream
      if (livestream.userId !== req.user.id) {
        return res.status(403).json({ message: "Forbidden" });
      }
      
      // Update the livestream status in the database
      const updatedLivestream = await storage.updateLivestream(livestreamId, { 
        status: "live",
        startedAt: new Date()
      });
      
      res.status(200).json(updatedLivestream);
    } catch (error) {
      console.error("Failed to start livestream:", error);
      res.status(500).json({ message: "Failed to start livestream" });
    }
  });
  
  // API endpoint to end a livestream
  app.post("/api/livestreams/:id/end", verifyAppwriteToken, async (req, res) => {
    try {
      const livestreamId = parseInt(req.params.id);
      if (isNaN(livestreamId)) {
        return res.status(400).json({ message: "Invalid livestream ID" });
      }
      
      const livestream = await storage.getLivestream(livestreamId);
      if (!livestream) {
        return res.status(404).json({ message: "Livestream not found" });
      }
      
      // Both the creator and admin can end a livestream
      if (livestream.userId !== req.user.id && req.user.role !== "admin") {
        return res.status(403).json({ message: "Forbidden" });
      }
      
      // Update the livestream status in the database
      const updatedLivestream = await storage.updateLivestream(livestreamId, { 
        status: "ended",
        endedAt: new Date()
      });
      
      res.status(200).json(updatedLivestream);
    } catch (error) {
      console.error("Failed to end livestream:", error);
      res.status(500).json({ message: "Failed to end livestream" });
    }
  });

  return httpServer;
}<|MERGE_RESOLUTION|>--- conflicted
+++ resolved
@@ -1268,7 +1268,6 @@
       res.status(500).json({ message: "Failed to fetch messages" });
     }
   });
-<<<<<<< HEAD
 
   // Get conversation between two users (explicit)
   app.get(
@@ -1298,11 +1297,8 @@
       }
     }
   );
-
-=======
   
   // Legacy send message endpoint
->>>>>>> a93901bb
   app.post("/api/messages", verifyAppwriteToken, async (req, res) => {
     try {
       const messageData = req.body;
