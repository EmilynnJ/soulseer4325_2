--- conflicted
+++ resolved
@@ -214,12 +214,4 @@
     // Server can optionally maintain a blacklist of tokens if needed.
     res.status(200).json({ message: "Logged out successfully" });
   });
-<<<<<<< HEAD
-}
-=======
-}
-
-// Legacy compatibility alias. Old routes still import verifyAppwriteToken
-// so export it here to avoid breaking existing code.
-export const verifyAppwriteToken = verifyJwtToken;
->>>>>>> f8effcff
+}